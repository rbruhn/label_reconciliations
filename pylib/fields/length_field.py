"""Reconcile line lengths.

Note: I am assuming that length notations are required. If this is no longer the case
      you will need to edit this file.
"""
import math
import re
import statistics as stats
from dataclasses import dataclass

from pylib import result
from pylib.fields.base_field import BaseField
from pylib.result import Result
from pylib.utils import P

PIX_LEN = "length pixels"

SCALE_RE = re.compile(
    r"(?P<scale> [0-9.]+ ) \s* (?P<units> (mm|cm|dm|m) ) \b",
    flags=re.VERBOSE | re.IGNORECASE,
)


@dataclass(kw_only=True)
class LengthField(BaseField):
    x1: float = 0.0
    y1: float = 0.0
    x2: float = 0.0
    y2: float = 0.0
    pixel_length: float = 0.0
    length: float = 0.0
    factor: float = 0.0
    units: str = ""
    is_scale: bool = False
    use: bool = True

    def to_dict(self):
        dict_ = self.round("x1", "y1", "x2", "y2")
        if self.is_reconciled:
            dict_ = self.round("pixel_length", digits=2)
            if not self.is_scale:
                dict_[self.header(f"length {self.units}")] = round(self.length, 2)
        return dict_

    @classmethod
    def reconcile(cls, group, _=None):
        count = len(group)
        use = [g for g in group if g.use]

        note = f'There {P("is", count)} {count} length {P("record", count)}'

<<<<<<< HEAD
        x1 = round(stats.mean([ln.x1 for ln in use]))
        y1 = round(stats.mean([ln.y1 for ln in use]))
        x2 = round(stats.mean([ln.x2 for ln in use]))
        y2 = round(stats.mean([ln.y2 for ln in use]))

        pix_len = round(math.sqrt((x1 - x2) ** 2 + (y1 - y2) ** 2), 2)
=======
        pix = [math.sqrt((ln.x1 - ln.x2) ** 2 + (ln.y1 - ln.y2) ** 2) for ln in group]
        pix = round(stats.mean(pix), 2)
>>>>>>> 6507cfd6

        if match := SCALE_RE.search(use[0].key):
            units = match.group("units")
            factor = float(match.group("scale")) / pix
            is_scale = True
        else:
            units = ""
            factor = 0.0
            is_scale = False

        return cls(
            note=note,
            result=Result.OK,
            pixel_length=pix,
            factor=factor,
            units=units,
            is_scale=is_scale,
        )

    @classmethod
    def pad_group(cls, group, length):
        while len(group) < length:
            group.append(cls(use=False))
        return group

    @staticmethod
    def reconcile_row(reconciled_row, args=None):
        """Calculate lengths using units and pixel_lengths."""
        ruler = LengthField.find_ruler(reconciled_row)

        if not ruler:
            return

        LengthField.calculate_lengths(reconciled_row, ruler)

    @staticmethod
    def calculate_lengths(reconciled_row, ruler):
        for field in reconciled_row.values():
            if isinstance(field, LengthField) and not field.is_scale:
                field.length = round(field.pixel_length * ruler.factor, 2)
                field.units = ruler.units

    @staticmethod
    def find_ruler(reconciled_row):
        return next(
            (f for f in reconciled_row.values() if getattr(f, "is_scale", False)),
            None,
        )

    @staticmethod
    def results():
        return result.sort_results(Result.ALL_BLANK, Result.OK)<|MERGE_RESOLUTION|>--- conflicted
+++ resolved
@@ -49,17 +49,12 @@
 
         note = f'There {P("is", count)} {count} length {P("record", count)}'
 
-<<<<<<< HEAD
         x1 = round(stats.mean([ln.x1 for ln in use]))
         y1 = round(stats.mean([ln.y1 for ln in use]))
         x2 = round(stats.mean([ln.x2 for ln in use]))
         y2 = round(stats.mean([ln.y2 for ln in use]))
 
         pix_len = round(math.sqrt((x1 - x2) ** 2 + (y1 - y2) ** 2), 2)
-=======
-        pix = [math.sqrt((ln.x1 - ln.x2) ** 2 + (ln.y1 - ln.y2) ** 2) for ln in group]
-        pix = round(stats.mean(pix), 2)
->>>>>>> 6507cfd6
 
         if match := SCALE_RE.search(use[0].key):
             units = match.group("units")
